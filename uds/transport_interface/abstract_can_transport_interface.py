"""Abstract definition of UDS Transport Interface for CAN bus."""

__all__ = ["AbstractCanTransportInterface"]


from typing import Optional, Union, Any, Iterator, Iterable
from abc import abstractmethod
from warnings import warn

<<<<<<< HEAD
from uds.utilities import TimeMilliseconds, RawByte, ValueWarning
from uds.packet import CanPacket, CanPacketRecord
from uds.can import CanAddressingFormatAlias
from uds.segmentation import CanSegmenter, CanAIArgsAlias, CanAIParamsAlias
from .abstract_transport_interface import AbstractTransportInterface
from .packet_queues import PacketsQueue, TimestampedPacketsQueue
from .consts import DEFAULT_PACKET_RECORDS_STORED, DEFAULT_MESSAGE_RECORDS_STORED
from .can_consts import DEFAULT_FLOW_CONTROL_ARGS, DEFAULT_N_BR, DEFAULT_N_CS, \
    N_AS_TIMEOUT, N_AR_TIMEOUT, N_BS_TIMEOUT, N_CR_TIMEOUT
=======
from uds.utilities import TimeMilliseconds, RawByte
from uds.packet import CanPacket
from uds.can import AbstractCanAddressingInformation
from uds.segmentation import CanSegmenter
from .abstract_transport_interface import AbstractTransportInterface
>>>>>>> 066c09de


FlowControlGeneratorAlias = Union[CanPacket, Iterable[CanPacket]]
"""Alias that describes types used for :ref:`Flow Control <knowledge-base-can-flow-control>` CAN Packets generation."""


class AbstractCanTransportInterface(AbstractTransportInterface):
    """
    Abstract definition of Transport Interface for managing UDS on CAN bus.

    CAN Transport Interfaces are meant to handle UDS middle layers (Transport and Network) on CAN bus.
    """

    def __init__(self,  # pylint: disable=super-init-not-called
                 can_bus_manager: Any,  # noqa: F841
                 max_packet_records_stored: int,  # noqa: F841
                 max_message_records_stored: int,  # noqa: F841
                 addressing_information: AbstractCanAddressingInformation,  # noqa: F841
                 **kwargs: Any) -> None:  # noqa: F841
        """
        Create Transport Interface (an object for handling UDS Transport and Network layers).

        :param can_bus_manager: An object that handles CAN bus (Physical and Data layers of OSI Model).
        :param max_packet_records_stored: Maximal number of UDS packet records to be stored in
            :attr:`~uds.transport_interface.abstract_transport_interface.AbstractTransportInterface.packet_records`.
        :param max_message_records_stored: Maximal number of UDS message records to be stored in
            :attr:`~uds.transport_interface.abstract_transport_interface.AbstractTransportInterface.message_records`.
        :param addressing_information: Addressing Information of CAN Transport Interface.
        :param kwargs: Optional arguments that are specific for CAN bus.

            - :parameter n_as_timeout: Timeout value for :ref:`N_As <knowledge-base-can-n-as>` time parameter.
            - :parameter n_ar_timeout: Timeout value for :ref:`N_Ar <knowledge-base-can-n-ar>` time parameter.
            - :parameter n_bs_timeout: Timeout value for :ref:`N_Bs <knowledge-base-can-n-bs>` time parameter.
            - :parameter n_br: Value of :ref:`N_Br <knowledge-base-can-n-br>` time parameter to use in communication.
            - :parameter n_cs: Value of :ref:`N_Cs <knowledge-base-can-n-cs>` time parameter to use in communication.
            - :parameter n_cr_timeout: Timeout value for :ref:`N_Cr <knowledge-base-can-n-cr>` time parameter.
            - :parameter dlc: Base CAN DLC value to use for CAN Packets.
            - :parameter use_data_optimization: Information whether to use CAN Frame Data Optimization.
            - :parameter filler_byte: Filler byte value to use for CAN Frame Data Padding.
            - :parameter flow_control_generator: Generator of Flow Control CAN packets.
<<<<<<< HEAD
=======
        """
        raise NotImplementedError
>>>>>>> 066c09de

        :raise ValueError: Unexpected keyword argument(s) was/were provided.
        """
        super().__init__(bus_manager=can_bus_manager,
                         max_packet_records_stored=max_packet_records_stored,
                         max_message_records_stored=max_message_records_stored)
        segmenter_kwargs = {}
        for arg_name in ("dlc", "use_data_optimization", "filler_byte"):
            if arg_name in kwargs:
                segmenter_kwargs[arg_name] = kwargs.pop(arg_name)
        self.__segmenter = CanSegmenter(addressing_format=addressing_format,
                                        physical_ai=physical_ai,
                                        functional_ai=functional_ai,
                                        **segmenter_kwargs)
        self.__input_packets_queue = PacketsQueue(packet_type=CanPacketRecord)
        self.__output_packet_queue = TimestampedPacketsQueue(packet_type=CanPacket)
        self.n_as_timeout = kwargs.pop("n_as_timeout", N_AS_TIMEOUT)
        self.n_ar_timeout = kwargs.pop("n_ar_timeout", N_AR_TIMEOUT)
        self.n_bs_timeout = kwargs.pop("n_bs_timeout", N_BS_TIMEOUT)
        self.n_cr_timeout = kwargs.pop("n_cr_timeout", N_CR_TIMEOUT)
        self.n_br = kwargs.pop("n_br", DEFAULT_N_BR)
        self.n_cs = kwargs.pop("n_cs", DEFAULT_N_CS)
        self.flow_control_generator = kwargs.pop("flow_control_generator",
                                                 CanPacket(dlc=self.dlc if self.use_data_optimization else None,
                                                           filler_byte=self.filler_byte,
                                                           **DEFAULT_FLOW_CONTROL_ARGS,
                                                           **self.physical_ai))
        if kwargs:
            raise ValueError(f"Unexpected keyword argument(s) was/were provided: {kwargs}.")

    @property
    def segmenter(self) -> CanSegmenter:
        """Value of the segmenter used by this CAN Transport Interface."""
        return self.__segmenter

<<<<<<< HEAD
    @property
    def _input_packets_queue(self) -> PacketsQueue:
        """Queue with CAN Packets records that were either received or transmitted."""
        return self.__input_packets_queue

    @property
    def _output_packet_queue(self) -> TimestampedPacketsQueue:
        """Queue with CAN Packets that are planned for the transmission."""
        return self.__output_packet_queue

=======
>>>>>>> 066c09de
    # Time parameter - CAN Network Layer

    @property
    def n_as_timeout(self) -> TimeMilliseconds:
        """Timeout value for N_As time parameter."""
        return self.__n_as_timeout

    @n_as_timeout.setter
    def n_as_timeout(self, value: TimeMilliseconds):
        """
        Set timeout value for N_As time parameter.

        :param value: Value of timeout to set.

        :raise TypeError: Provided value is not time in milliseconds.
        :raise ValueError: Provided time value is less than 0.
        """
        if not isinstance(value, (int, float)):
            raise TypeError(f"Provided value is not int or float type. Actual type: {type(value)}")
        if value < 0:
            raise ValueError(f"Provided value is less than 0. Actual value: {value}")
        self.__n_as_timeout = value

    @property
    @abstractmethod
    def n_as_measured(self) -> Optional[TimeMilliseconds]:
        """
        Get the last measured value of N_As time parameter.

        :return: Time in milliseconds or None if the value was never measured.
        """

    @property
    def n_ar_timeout(self) -> TimeMilliseconds:
        """Timeout value for N_Ar time parameter."""
        return self.__n_ar_timeout

    @n_ar_timeout.setter
    def n_ar_timeout(self, value: TimeMilliseconds):
        """
        Set timeout value for N_Ar time parameter.

        :param value: Value of timeout to set.

        :raise TypeError: Provided value is not time in milliseconds.
        :raise ValueError: Provided time value is less than 0.
        """
        if not isinstance(value, (int, float)):
            raise TypeError(f"Provided value is not int or float type. Actual type: {type(value)}")
        if value < 0:
            raise ValueError(f"Provided value is less than 0. Actual value: {value}")
        self.__n_ar_timeout = value

    @property
    @abstractmethod
    def n_ar_measured(self) -> Optional[TimeMilliseconds]:
        """
        Get the last measured value of N_Ar time parameter.

        :return: Time in milliseconds or None if the value was never measured.
        """

    @property
    def n_bs_timeout(self) -> TimeMilliseconds:
        """Timeout value for N_Bs time parameter."""
        return self.__n_bs_timeout

    @n_bs_timeout.setter
    def n_bs_timeout(self, value: TimeMilliseconds):
        """
        Set timeout value for N_Bs time parameter.

        :param value: Value of timeout to set.

        :raise TypeError: Provided value is not time in milliseconds.
        :raise ValueError: Provided time value is less than 0.
        """
        if not isinstance(value, (int, float)):
            raise TypeError(f"Provided value is not int or float type. Actual type: {type(value)}")
        if value < 0:
            raise ValueError(f"Provided value is less than 0. Actual value: {value}")
        self.__n_bs_timeout = value

    @property
    @abstractmethod
    def n_bs_measured(self) -> Optional[TimeMilliseconds]:
        """
        Get the last measured value of N_Bs time parameter.

        :return: Time in milliseconds or None if the value was never measured.
        """

    @property
    def n_br(self) -> TimeMilliseconds:
        """
        Get the value of N_Br time parameter which is currently set.

        .. note:: The actual (observed on the bus) value will be slightly longer as it also includes computation
            and CAN Interface delays.
        """
        return self.__n_br

    @n_br.setter
    def n_br(self, value: TimeMilliseconds):
        """
        Set the value of N_Br time parameter to use.

        :param value: The value to set.

        :raise TypeError: Provided value is not time in milliseconds.
        :raise ValueError: Provided time value is less than 0.
        """
        if not isinstance(value, (int, float)):
            raise TypeError(f"Provided value is not int or float type. Actual type: {type(value)}")
        if value < 0:
            raise ValueError(f"Provided value is less than 0. Actual value: {value}")
        if self.n_br_max <= value:
            warn(message=f"Provided N_Br value is greater than maximal value allowed by UDS standard. "
                         f"Max value = {self.n_br_max}. Actual value = {value}",
                 category=ValueWarning)
        self.__n_br = value

    @property
    def n_br_max(self) -> TimeMilliseconds:
        """
        Get the maximum valid value of N_Br time parameter.

        .. warning:: To assess maximal value of :ref:`N_Br <knowledge-base-can-n-br>`, the actual value of
            :ref:`N_Ar <knowledge-base-can-n-ar>` time parameter is required.
            Either the latest measured value of N_Ar would be used, or 0ms would be assumed (if there are
            no measurement result).
        """
        return 0.9 * self.n_bs_timeout - self.n_ar_measured

    @property
    def n_cs(self) -> Optional[TimeMilliseconds]:
        """
        Get the value of N_Cs time parameter which is currently set.

        .. note:: The actual (observed on the bus) value will be slightly longer as it also includes computation
            and CAN Interface delays.
        """
        return self.__n_cs

    @n_cs.setter
    def n_cs(self, value: Optional[TimeMilliseconds]):
        """
        Set the value of N_Cs time parameter to use.

        :param value: The value to set.

            - None - Use :ref:`STmin <knowledge-base-can-st-min>` provided by the receiver.
            - int or float type value - Value in milliseconds to use.

        :raise TypeError: Provided value is not None neither time in milliseconds.
        :raise ValueError: Provided time value is less than 0.
        """
        if value is not None:
            if not isinstance(value, (int, float)):
                raise TypeError(f"Provided value is not int or float type. Actual type: {type(value)}")
            if value < 0:
                raise ValueError(f"Provided value is less than 0. Actual value: {value}")
            if self.n_cs_max <= value:
                warn(message=f"Provided N_Br value is greater than maximal value allowed by UDS standard. "
                             f"Max value = {self.n_cs_max}. Actual value = {value}",
                     category=ValueWarning)
        self.__n_cs = value

    @property
    def n_cs_max(self) -> TimeMilliseconds:
        """
        Get the maximum valid value of N_Cs time parameter.

        .. warning:: To assess maximal value of :ref:`N_Cs <knowledge-base-can-n-cs>`, the actual value of
            :ref:`N_As <knowledge-base-can-n-as>` time parameter is required.
            Either the latest measured value of N_Ar would be used, or 0ms would be assumed (if there are
            no measurement result).
        """
        return 0.9 * self.n_cr_timeout - self.n_as_measured

    @property
    def n_cr_timeout(self) -> TimeMilliseconds:
        """Timeout value for N_Cr time parameter."""
        return self.__n_cr_timeout

    @n_cr_timeout.setter
    def n_cr_timeout(self, value: TimeMilliseconds):
        """
        Set timeout value for N_Cr time parameter.

        :param value: Value of timeout to set.

        :raise TypeError: Provided value is not time in milliseconds.
        :raise ValueError: Provided time value is less than 0.
        """
        if not isinstance(value, (int, float)):
            raise TypeError(f"Provided value is not int or float type. Actual type: {type(value)}")
        if value < 0:
            raise ValueError(f"Provided value is less than 0. Actual value: {value}")
        self.__n_cr_timeout = value

    @property
    @abstractmethod
    def n_cr_measured(self) -> Optional[TimeMilliseconds]:
        """
        Get the last measured value of N_Cr time parameter.

        :return: Time in milliseconds or None if the value was never measured.
        """

    # Communication parameters

<<<<<<< HEAD
    @property
    def addressing_format(self) -> CanAddressingFormatAlias:
        """CAN Addressing format used."""
        return self.segmenter.addressing_format

    @property
    def physical_ai(self) -> CanAIParamsAlias:
        """CAN Addressing Information parameters used for physically addressed communication."""
        return self.segmenter.physical_ai

    @physical_ai.setter
    def physical_ai(self, value: CanAIArgsAlias):
        """
        Set value of CAN Addressing Information parameters to use for physically addressed communication.

        :param value: Value to set.
        """
        self.segmenter.physical_ai = value

    @property
    def functional_ai(self) -> CanAIParamsAlias:
        """CAN Addressing Information parameters used for functionally addressed communication."""
        return self.segmenter.functional_ai

    @functional_ai.setter
    def functional_ai(self, value: CanAIArgsAlias):
        """
        Set value of CAN Addressing Information parameters to use for functionally addressed communication.

        :param value: Value to set.
        """
        self.segmenter.functional_ai = value
=======
    @property  # noqa: F841
    def addressing_information(self) -> AbstractCanAddressingInformation:
        """Addressing Information of Transport Interface."""
        raise NotImplementedError
>>>>>>> 066c09de

    @property
    def dlc(self) -> int:
        """
        Value of base CAN DLC to use for CAN Packets.

        .. note:: All output CAN Packets will have this DLC value set unless
            :ref:`CAN Frame Data Optimization <knowledge-base-can-data-optimization>` is used.
        """
        return self.segmenter.dlc

    @dlc.setter
    def dlc(self, value: int):
        """
        Set value of base CAN DLC to use for CAN Packets.

        :param value: Value to set.
        """
        self.segmenter.dlc = value

    @property
    def use_data_optimization(self) -> bool:
        """Information whether to use CAN Frame Data Optimization during CAN Packets creation."""
        return self.segmenter.use_data_optimization

    @use_data_optimization.setter
    def use_data_optimization(self, value: bool):
        """
        Set whether to use CAN Frame Data Optimization during CAN Packets creation.

        :param value: Value to set.
        """
        self.segmenter.use_data_optimization = value

    @property
    def filler_byte(self) -> RawByte:
        """Filler byte value to use for CAN Frame Data Padding during segmentation."""
        return self.segmenter.filler_byte

    @filler_byte.setter
    def filler_byte(self, value: RawByte):
        """
        Set value of filler byte to use for CAN Frame Data Padding.

        :param value: Value to set.
        """
        self.segmenter.filler_byte = value

    # Flow Control

    @property
    def flow_control_generator(self) -> FlowControlGeneratorAlias:
        """Get the generator of Flow Control CAN Packets."""
        return self.__flow_control_generator

    @flow_control_generator.setter
    def flow_control_generator(self, value: FlowControlGeneratorAlias):
        """
        Set the value of Flow Control generator.

        :param value: The value of Flow Control CAN Packet generator to use.
            It must be either:

            - object of `CanPacket` class - in this case the same Flow Control CAN Packet will always be used
            - generator of `CanPacket` objects - built-in functions `iter` and `next` will be used on the generator
              to restart iteration (upon reception of a new First Frame) and to produce the following
              Flow Control CAN Packets

        :raise TypeError: Provided value has unsupported type.
        """
        if not isinstance(value, (CanPacket, Iterable)):
            raise TypeError
        self.__flow_control_generator = value
        self.__flow_control_current_iterator: Optional[Iterator[CanPacket]] = None

    def _get_flow_control(self, is_first: bool) -> CanPacket:
        """
        Get the next Flow Control CAN Packet to send.

        .. warning:: This method is restricted for internal use and shall not be called by the user as it might cause
            malfunctioning of Flow Control CAN Packets generation.

        :param is_first: Information whether it is the first Flow Control to respond to a message.

            - True - Flow Control to return is the first Flow Control CAN Packet to send in current diagnostic message
              reception. In other words, it is the first Flow Control which directly responds to
              :ref:`First Frame <knowledge-base-can-first-frame>`.
            - False - Flow Control to return is the following Flow Control CAN Packet to send in current
              diagnostic message reception. In other words, there was at least one Flow Control already sent since
              the reception of the last :ref:`First Frame <knowledge-base-can-first-frame>`.

        :return: Flow Control CAN Packet to send in this diagnostic message reception
        """
        if isinstance(self.flow_control_generator, CanPacket):
            return self.flow_control_generator
        if is_first:
            self.__flow_control_current_iterator = iter(self.flow_control_generator)
        return next(self.__flow_control_current_iterator)<|MERGE_RESOLUTION|>--- conflicted
+++ resolved
@@ -3,30 +3,17 @@
 __all__ = ["AbstractCanTransportInterface"]
 
 
-from typing import Optional, Union, Any, Iterator, Iterable
+from typing import Optional, Union, Any, Iterator
 from abc import abstractmethod
-from warnings import warn
-
-<<<<<<< HEAD
-from uds.utilities import TimeMilliseconds, RawByte, ValueWarning
-from uds.packet import CanPacket, CanPacketRecord
-from uds.can import CanAddressingFormatAlias
-from uds.segmentation import CanSegmenter, CanAIArgsAlias, CanAIParamsAlias
-from .abstract_transport_interface import AbstractTransportInterface
-from .packet_queues import PacketsQueue, TimestampedPacketsQueue
-from .consts import DEFAULT_PACKET_RECORDS_STORED, DEFAULT_MESSAGE_RECORDS_STORED
-from .can_consts import DEFAULT_FLOW_CONTROL_ARGS, DEFAULT_N_BR, DEFAULT_N_CS, \
-    N_AS_TIMEOUT, N_AR_TIMEOUT, N_BS_TIMEOUT, N_CR_TIMEOUT
-=======
+
 from uds.utilities import TimeMilliseconds, RawByte
 from uds.packet import CanPacket
 from uds.can import AbstractCanAddressingInformation
 from uds.segmentation import CanSegmenter
 from .abstract_transport_interface import AbstractTransportInterface
->>>>>>> 066c09de
-
-
-FlowControlGeneratorAlias = Union[CanPacket, Iterable[CanPacket]]
+
+
+FlowControlGeneratorAlias = Union[CanPacket, Iterator[CanPacket]]
 """Alias that describes types used for :ref:`Flow Control <knowledge-base-can-flow-control>` CAN Packets generation."""
 
 
@@ -64,65 +51,20 @@
             - :parameter use_data_optimization: Information whether to use CAN Frame Data Optimization.
             - :parameter filler_byte: Filler byte value to use for CAN Frame Data Padding.
             - :parameter flow_control_generator: Generator of Flow Control CAN packets.
-<<<<<<< HEAD
-=======
-        """
-        raise NotImplementedError
->>>>>>> 066c09de
-
-        :raise ValueError: Unexpected keyword argument(s) was/were provided.
-        """
-        super().__init__(bus_manager=can_bus_manager,
-                         max_packet_records_stored=max_packet_records_stored,
-                         max_message_records_stored=max_message_records_stored)
-        segmenter_kwargs = {}
-        for arg_name in ("dlc", "use_data_optimization", "filler_byte"):
-            if arg_name in kwargs:
-                segmenter_kwargs[arg_name] = kwargs.pop(arg_name)
-        self.__segmenter = CanSegmenter(addressing_format=addressing_format,
-                                        physical_ai=physical_ai,
-                                        functional_ai=functional_ai,
-                                        **segmenter_kwargs)
-        self.__input_packets_queue = PacketsQueue(packet_type=CanPacketRecord)
-        self.__output_packet_queue = TimestampedPacketsQueue(packet_type=CanPacket)
-        self.n_as_timeout = kwargs.pop("n_as_timeout", N_AS_TIMEOUT)
-        self.n_ar_timeout = kwargs.pop("n_ar_timeout", N_AR_TIMEOUT)
-        self.n_bs_timeout = kwargs.pop("n_bs_timeout", N_BS_TIMEOUT)
-        self.n_cr_timeout = kwargs.pop("n_cr_timeout", N_CR_TIMEOUT)
-        self.n_br = kwargs.pop("n_br", DEFAULT_N_BR)
-        self.n_cs = kwargs.pop("n_cs", DEFAULT_N_CS)
-        self.flow_control_generator = kwargs.pop("flow_control_generator",
-                                                 CanPacket(dlc=self.dlc if self.use_data_optimization else None,
-                                                           filler_byte=self.filler_byte,
-                                                           **DEFAULT_FLOW_CONTROL_ARGS,
-                                                           **self.physical_ai))
-        if kwargs:
-            raise ValueError(f"Unexpected keyword argument(s) was/were provided: {kwargs}.")
-
-    @property
+        """
+        raise NotImplementedError
+
+    @property  # noqa: F841
     def segmenter(self) -> CanSegmenter:
         """Value of the segmenter used by this CAN Transport Interface."""
-        return self.__segmenter
-
-<<<<<<< HEAD
-    @property
-    def _input_packets_queue(self) -> PacketsQueue:
-        """Queue with CAN Packets records that were either received or transmitted."""
-        return self.__input_packets_queue
-
-    @property
-    def _output_packet_queue(self) -> TimestampedPacketsQueue:
-        """Queue with CAN Packets that are planned for the transmission."""
-        return self.__output_packet_queue
-
-=======
->>>>>>> 066c09de
+        raise NotImplementedError
+
     # Time parameter - CAN Network Layer
 
     @property
     def n_as_timeout(self) -> TimeMilliseconds:
         """Timeout value for N_As time parameter."""
-        return self.__n_as_timeout
+        raise NotImplementedError
 
     @n_as_timeout.setter
     def n_as_timeout(self, value: TimeMilliseconds):
@@ -130,17 +72,10 @@
         Set timeout value for N_As time parameter.
 
         :param value: Value of timeout to set.
-
-        :raise TypeError: Provided value is not time in milliseconds.
-        :raise ValueError: Provided time value is less than 0.
-        """
-        if not isinstance(value, (int, float)):
-            raise TypeError(f"Provided value is not int or float type. Actual type: {type(value)}")
-        if value < 0:
-            raise ValueError(f"Provided value is less than 0. Actual value: {value}")
-        self.__n_as_timeout = value
-
-    @property
+        """
+        raise NotImplementedError
+
+    @property  # noqa: F841
     @abstractmethod
     def n_as_measured(self) -> Optional[TimeMilliseconds]:
         """
@@ -152,7 +87,7 @@
     @property
     def n_ar_timeout(self) -> TimeMilliseconds:
         """Timeout value for N_Ar time parameter."""
-        return self.__n_ar_timeout
+        raise NotImplementedError
 
     @n_ar_timeout.setter
     def n_ar_timeout(self, value: TimeMilliseconds):
@@ -160,17 +95,10 @@
         Set timeout value for N_Ar time parameter.
 
         :param value: Value of timeout to set.
-
-        :raise TypeError: Provided value is not time in milliseconds.
-        :raise ValueError: Provided time value is less than 0.
-        """
-        if not isinstance(value, (int, float)):
-            raise TypeError(f"Provided value is not int or float type. Actual type: {type(value)}")
-        if value < 0:
-            raise ValueError(f"Provided value is less than 0. Actual value: {value}")
-        self.__n_ar_timeout = value
-
-    @property
+        """
+        raise NotImplementedError
+
+    @property  # noqa: F841
     @abstractmethod
     def n_ar_measured(self) -> Optional[TimeMilliseconds]:
         """
@@ -182,7 +110,7 @@
     @property
     def n_bs_timeout(self) -> TimeMilliseconds:
         """Timeout value for N_Bs time parameter."""
-        return self.__n_bs_timeout
+        raise NotImplementedError
 
     @n_bs_timeout.setter
     def n_bs_timeout(self, value: TimeMilliseconds):
@@ -190,17 +118,10 @@
         Set timeout value for N_Bs time parameter.
 
         :param value: Value of timeout to set.
-
-        :raise TypeError: Provided value is not time in milliseconds.
-        :raise ValueError: Provided time value is less than 0.
-        """
-        if not isinstance(value, (int, float)):
-            raise TypeError(f"Provided value is not int or float type. Actual type: {type(value)}")
-        if value < 0:
-            raise ValueError(f"Provided value is less than 0. Actual value: {value}")
-        self.__n_bs_timeout = value
-
-    @property
+        """
+        raise NotImplementedError
+
+    @property  # noqa: F841
     @abstractmethod
     def n_bs_measured(self) -> Optional[TimeMilliseconds]:
         """
@@ -217,7 +138,7 @@
         .. note:: The actual (observed on the bus) value will be slightly longer as it also includes computation
             and CAN Interface delays.
         """
-        return self.__n_br
+        raise NotImplementedError
 
     @n_br.setter
     def n_br(self, value: TimeMilliseconds):
@@ -225,21 +146,10 @@
         Set the value of N_Br time parameter to use.
 
         :param value: The value to set.
-
-        :raise TypeError: Provided value is not time in milliseconds.
-        :raise ValueError: Provided time value is less than 0.
-        """
-        if not isinstance(value, (int, float)):
-            raise TypeError(f"Provided value is not int or float type. Actual type: {type(value)}")
-        if value < 0:
-            raise ValueError(f"Provided value is less than 0. Actual value: {value}")
-        if self.n_br_max <= value:
-            warn(message=f"Provided N_Br value is greater than maximal value allowed by UDS standard. "
-                         f"Max value = {self.n_br_max}. Actual value = {value}",
-                 category=ValueWarning)
-        self.__n_br = value
-
-    @property
+        """
+        raise NotImplementedError
+
+    @property  # noqa: F841
     def n_br_max(self) -> TimeMilliseconds:
         """
         Get the maximum valid value of N_Br time parameter.
@@ -249,43 +159,28 @@
             Either the latest measured value of N_Ar would be used, or 0ms would be assumed (if there are
             no measurement result).
         """
-        return 0.9 * self.n_bs_timeout - self.n_ar_measured
-
-    @property
-    def n_cs(self) -> Optional[TimeMilliseconds]:
+        raise NotImplementedError
+
+    @property
+    def n_cs(self) -> TimeMilliseconds:
         """
         Get the value of N_Cs time parameter which is currently set.
 
         .. note:: The actual (observed on the bus) value will be slightly longer as it also includes computation
             and CAN Interface delays.
         """
-        return self.__n_cs
+        raise NotImplementedError
 
     @n_cs.setter
-    def n_cs(self, value: Optional[TimeMilliseconds]):
+    def n_cs(self, value: TimeMilliseconds):
         """
         Set the value of N_Cs time parameter to use.
 
         :param value: The value to set.
-
-            - None - Use :ref:`STmin <knowledge-base-can-st-min>` provided by the receiver.
-            - int or float type value - Value in milliseconds to use.
-
-        :raise TypeError: Provided value is not None neither time in milliseconds.
-        :raise ValueError: Provided time value is less than 0.
-        """
-        if value is not None:
-            if not isinstance(value, (int, float)):
-                raise TypeError(f"Provided value is not int or float type. Actual type: {type(value)}")
-            if value < 0:
-                raise ValueError(f"Provided value is less than 0. Actual value: {value}")
-            if self.n_cs_max <= value:
-                warn(message=f"Provided N_Br value is greater than maximal value allowed by UDS standard. "
-                             f"Max value = {self.n_cs_max}. Actual value = {value}",
-                     category=ValueWarning)
-        self.__n_cs = value
-
-    @property
+        """
+        raise NotImplementedError
+
+    @property  # noqa: F841
     def n_cs_max(self) -> TimeMilliseconds:
         """
         Get the maximum valid value of N_Cs time parameter.
@@ -295,12 +190,12 @@
             Either the latest measured value of N_Ar would be used, or 0ms would be assumed (if there are
             no measurement result).
         """
-        return 0.9 * self.n_cr_timeout - self.n_as_measured
+        raise NotImplementedError
 
     @property
     def n_cr_timeout(self) -> TimeMilliseconds:
         """Timeout value for N_Cr time parameter."""
-        return self.__n_cr_timeout
+        raise NotImplementedError
 
     @n_cr_timeout.setter
     def n_cr_timeout(self, value: TimeMilliseconds):
@@ -308,17 +203,10 @@
         Set timeout value for N_Cr time parameter.
 
         :param value: Value of timeout to set.
-
-        :raise TypeError: Provided value is not time in milliseconds.
-        :raise ValueError: Provided time value is less than 0.
-        """
-        if not isinstance(value, (int, float)):
-            raise TypeError(f"Provided value is not int or float type. Actual type: {type(value)}")
-        if value < 0:
-            raise ValueError(f"Provided value is less than 0. Actual value: {value}")
-        self.__n_cr_timeout = value
-
-    @property
+        """
+        raise NotImplementedError
+
+    @property  # noqa: F841
     @abstractmethod
     def n_cr_measured(self) -> Optional[TimeMilliseconds]:
         """
@@ -329,45 +217,10 @@
 
     # Communication parameters
 
-<<<<<<< HEAD
-    @property
-    def addressing_format(self) -> CanAddressingFormatAlias:
-        """CAN Addressing format used."""
-        return self.segmenter.addressing_format
-
-    @property
-    def physical_ai(self) -> CanAIParamsAlias:
-        """CAN Addressing Information parameters used for physically addressed communication."""
-        return self.segmenter.physical_ai
-
-    @physical_ai.setter
-    def physical_ai(self, value: CanAIArgsAlias):
-        """
-        Set value of CAN Addressing Information parameters to use for physically addressed communication.
-
-        :param value: Value to set.
-        """
-        self.segmenter.physical_ai = value
-
-    @property
-    def functional_ai(self) -> CanAIParamsAlias:
-        """CAN Addressing Information parameters used for functionally addressed communication."""
-        return self.segmenter.functional_ai
-
-    @functional_ai.setter
-    def functional_ai(self, value: CanAIArgsAlias):
-        """
-        Set value of CAN Addressing Information parameters to use for functionally addressed communication.
-
-        :param value: Value to set.
-        """
-        self.segmenter.functional_ai = value
-=======
     @property  # noqa: F841
     def addressing_information(self) -> AbstractCanAddressingInformation:
         """Addressing Information of Transport Interface."""
         raise NotImplementedError
->>>>>>> 066c09de
 
     @property
     def dlc(self) -> int:
@@ -377,7 +230,8 @@
         .. note:: All output CAN Packets will have this DLC value set unless
             :ref:`CAN Frame Data Optimization <knowledge-base-can-data-optimization>` is used.
         """
-        return self.segmenter.dlc
+        # TODO: get from the segmenter
+        raise NotImplementedError
 
     @dlc.setter
     def dlc(self, value: int):
@@ -386,12 +240,14 @@
 
         :param value: Value to set.
         """
-        self.segmenter.dlc = value
+        # TODO: set in the segmenter
+        raise NotImplementedError
 
     @property
     def use_data_optimization(self) -> bool:
         """Information whether to use CAN Frame Data Optimization during CAN Packets creation."""
-        return self.segmenter.use_data_optimization
+        # TODO: get from the segmenter
+        raise NotImplementedError
 
     @use_data_optimization.setter
     def use_data_optimization(self, value: bool):
@@ -400,12 +256,14 @@
 
         :param value: Value to set.
         """
-        self.segmenter.use_data_optimization = value
+        # TODO: set in the segmenter
+        raise NotImplementedError
 
     @property
     def filler_byte(self) -> RawByte:
         """Filler byte value to use for CAN Frame Data Padding during segmentation."""
-        return self.segmenter.filler_byte
+        # TODO: get from the segmenter
+        raise NotImplementedError
 
     @filler_byte.setter
     def filler_byte(self, value: RawByte):
@@ -414,14 +272,15 @@
 
         :param value: Value to set.
         """
-        self.segmenter.filler_byte = value
+        # TODO: set in the segmenter
+        raise NotImplementedError
 
     # Flow Control
 
     @property
     def flow_control_generator(self) -> FlowControlGeneratorAlias:
         """Get the generator of Flow Control CAN Packets."""
-        return self.__flow_control_generator
+        raise NotImplementedError
 
     @flow_control_generator.setter
     def flow_control_generator(self, value: FlowControlGeneratorAlias):
@@ -435,15 +294,10 @@
             - generator of `CanPacket` objects - built-in functions `iter` and `next` will be used on the generator
               to restart iteration (upon reception of a new First Frame) and to produce the following
               Flow Control CAN Packets
-
-        :raise TypeError: Provided value has unsupported type.
-        """
-        if not isinstance(value, (CanPacket, Iterable)):
-            raise TypeError
-        self.__flow_control_generator = value
-        self.__flow_control_current_iterator: Optional[Iterator[CanPacket]] = None
-
-    def _get_flow_control(self, is_first: bool) -> CanPacket:
+        """
+        raise NotImplementedError
+
+    def _get_flow_control(self, is_first: bool) -> CanPacket:  # noqa: F841
         """
         Get the next Flow Control CAN Packet to send.
 
@@ -461,8 +315,4 @@
 
         :return: Flow Control CAN Packet to send in this diagnostic message reception
         """
-        if isinstance(self.flow_control_generator, CanPacket):
-            return self.flow_control_generator
-        if is_first:
-            self.__flow_control_current_iterator = iter(self.flow_control_generator)
-        return next(self.__flow_control_current_iterator)+        raise NotImplementedError