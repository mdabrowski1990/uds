"""Implementation of a queue with PDUs to transmit."""

__all__ = ["TransmissionQueue"]

from typing import Union, Optional, Type, Set
from warnings import warn
from time import perf_counter
from asyncio import PriorityQueue, Event, QueueEmpty, wait_for
from asyncio import TimeoutError as AsyncioTimeoutError

from uds.message import UdsMessage
from uds.packet import AbstractUdsPacket


PDUTypeAlias = Union[Type[UdsMessage], Type[AbstractUdsPacket]]
"""Alias of a PDU type that is accepted by this Queue."""
PDUAlias = Union[UdsMessage, AbstractUdsPacket]
"""Alias of a PDU (either a message or a packet) stored by this Queue."""


class TransmissionQueue:
    """Queue with PDUs to transmit."""

    def __init__(self, pdu_type: PDUTypeAlias) -> None:
        """
        Create timestamped queue with PDUs to transmit.

        :param pdu_type: Type of PDUs to store.

        :raise TypeError: Provided value has unsupported type.
        """
        if not issubclass(pdu_type, (UdsMessage, AbstractUdsPacket)):
            raise TypeError("Provided 'pdu_type' value does not store supported UDS message or packet class.")
        self.__pdu_type = pdu_type
        self.__async_queue: PriorityQueue = PriorityQueue()
        self.__event_pdu_added: Event = Event()
        self.__timestamps: Set[float] = set()

    def __len__(self) -> int:
        """Get number of elements that are currently stored."""
        return self.__async_queue.qsize()

    async def __pdu_ready(self) -> float:
        """
        Await until the next PDU's timestamp is achieved.

        :return: The lowest timestamp of a PDU that is ready for transmission.
        """
        min_timestamp = min(self.__timestamps) if self.__timestamps else float("inf")
        current_time = perf_counter()
        while current_time < min_timestamp:
            self.__event_pdu_added.clear()
            try:
                await wait_for(fut=self.__event_pdu_added.wait(), timeout=min_timestamp - current_time)
            except AsyncioTimeoutError:
                return min_timestamp
            current_time = perf_counter()
            min_timestamp = min(self.__timestamps)
        return min_timestamp

    @property
    def pdu_type(self) -> PDUTypeAlias:
        """Type of PDUs stored by this queue."""
        return self.__pdu_type

    @property  # noqa
    def is_empty(self) -> bool:
        """Flag whether the queue is empty (does not contain any PDUs)."""
        return len(self) == 0

    def mark_pdu_sent(self) -> None:
        """
        Inform that one PDU transmission was completed or aborted.

        This method is used for monitoring PDU transmission tasks, so they can be completed safely and closed quietly.
        """
        self.__async_queue.task_done()

    def clear(self) -> None:
        """Delete all PDUs stored by the queue."""
        for _ in range(len(self)):
            try:
                self.__async_queue.get_nowait()
            except QueueEmpty:
                warn(message=f"At least one packet was gotten from {self} queue during the clearing.",
                     category=RuntimeWarning)
                break
            else:
                self.mark_pdu_sent()

<<<<<<< HEAD
    # TODO: improve to have better performance (currently up to 15 ms)
    async def get_pdu(self) -> PDUAlias:  # pylint: disable=undefined-variable
=======
    async def get_pdu(self) -> PDUAlias:
>>>>>>> 703043d6
        """
        Get the next PDU from the queue.

        .. note:: If called when there are no packets available in the queue, then the method would await until
            the next packet is ready (timestamp is achieved).

        :raise RuntimeError: Internal implementation problem occurred.

        :return: The next PDU from the queue.
        """
        min_timestamp = await self.__pdu_ready()
        packet_timestamp, pdu = self.__async_queue.get_nowait()
        if min_timestamp != packet_timestamp:
            raise RuntimeError("Something went wrong - packet_timestamp does not match the lowest timestamp.")
        self.__timestamps.remove(packet_timestamp)
        return pdu

    def put_pdu(self, pdu: PDUAlias, timestamp: Optional[float] = None) -> None:
        """
        Add a PDU to the queue.

        :param pdu: A PDU to add to the queue.
        :param timestamp: Timestamp value (from perf_counter) when make the packet available (gettable) in the queue.

        :raise TypeError: Provided PDU or timestamp value has unexpected type.
        """
        if not isinstance(pdu, self.pdu_type):
            raise TypeError("Provided PDU value has unexpected type.")
        if timestamp is None:
            timestamp = perf_counter()
        elif not isinstance(timestamp, float):
            raise TypeError("Provided timestamp value is not float (perf_counter) value.")
        self.__async_queue.put_nowait((timestamp, pdu))
        self.__timestamps.add(timestamp)
        self.__event_pdu_added.set()<|MERGE_RESOLUTION|>--- conflicted
+++ resolved
@@ -88,12 +88,8 @@
             else:
                 self.mark_pdu_sent()
 
-<<<<<<< HEAD
     # TODO: improve to have better performance (currently up to 15 ms)
     async def get_pdu(self) -> PDUAlias:  # pylint: disable=undefined-variable
-=======
-    async def get_pdu(self) -> PDUAlias:
->>>>>>> 703043d6
         """
         Get the next PDU from the queue.
 
