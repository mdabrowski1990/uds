--- conflicted
+++ resolved
@@ -1,11 +1,7 @@
 ---
 name: Other
 about: Anything else? Choose to start with empty draft.
-<<<<<<< HEAD
-title: "[INVESTIGATE] enter short title here"
-=======
-title: ''
->>>>>>> 63de3fed
+title: "[INVESTIGATE]"
 labels: ''
 assignees: ''
 
