---
name: Documentation request
about: Let us know about functionalities that are not described in the documentation
<<<<<<< HEAD
title: "[INVESTIGATE] enter short title here"
=======
title: "[INVESTIGATE]"
>>>>>>> 63de3fed
labels: documentation
assignees: ''

---

**Are you missing documentation to any part of this package? Please describe.**
A clear and concise description of what the problem is. Ex. I have problem to find information about [...]

**Describe the solution you'd like**
A clear and concise description of what kind of documentation you want and where would you add it.

**Describe alternatives you've considered**
A clear and concise description of any alternative approaches that you've considered.<|MERGE_RESOLUTION|>--- conflicted
+++ resolved
@@ -1,11 +1,7 @@
 ---
 name: Documentation request
 about: Let us know about functionalities that are not described in the documentation
-<<<<<<< HEAD
-title: "[INVESTIGATE] enter short title here"
-=======
 title: "[INVESTIGATE]"
->>>>>>> 63de3fed
 labels: documentation
 assignees: ''
 
