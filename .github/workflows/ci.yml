name: CI


on: [push, pull_request]


jobs:
  dynamic_tests:
    runs-on: ubuntu-latest
    strategy:
      matrix:
        os: [ubuntu-latest, macos-latest, windows-latest]
        python-version: ["3.7", "3.8", "3.9", "3.10"]

    steps:
      - uses: actions/checkout@v2

      - name: Set up Python ${{ matrix.python-version }}
        uses: actions/setup-python@v1
        with:
          python-version: ${{ matrix.python-version }}

      - name: Install project dependencies
        run: |
          python -m pip install --upgrade pip
          python -m pip install --upgrade setuptools
          pip install -r requirements.txt

      - name: Install external packages used for dynamic tests
        run: |
          pip install -r tests/requirements_for_software_tests.txt

      - name: Execute unit tests with coverage report [pytest]
        run: |
          pytest --cov-report term-missing --cov-fail-under=100 --cov=uds tests/software_tests -m "not integration"

      - name: Execute integration tests with coverage report [pytest]
        run: |
<<<<<<< HEAD
          pytest --cov-report=xml --cov=uds tests/software_tests -m "integration"


  code_coverage:
    runs-on: ubuntu-latest

    steps:
      - uses: actions/checkout@v2

      - name: Set up Python 3.9
        uses: actions/setup-python@v1
        with:
          python-version: 3.9

      - name: Install project dependencies
        run: |
          python -m pip install --upgrade pip
          python -m pip install --upgrade setuptools
          pip install -r requirements.txt

      - name: Install external packages used for dynamic tests
        run: |
          pip install -r tests/requirements_for_software_tests.txt

      - name: Prepare coverage uploader [CodeCov]
        run: |
          curl -Os https://app.codecov.io/gh/mdabrowski1990/uds/uploader/linux/codecov
          chmod +x codecov

      - name: Execute unit tests [pytest]
        run: |
          pytest --cov-report=xml --cov=uds tests/software_tests -m "not integration"

      - name: Upload unit tests report [CodeCov]
        uses: codecov/codecov-action@v2
        with:
          token: ${{ secrets.CODECOV_TOKEN }}
          files: coverage.xml
          flags: unit-tests

      - name: Execute integration tests [pytest]
        run: |
          pytest --cov-report=xml --cov=uds tests/software_tests -m "integration"

      - name: Upload integration tests report [CodeCov]
        uses: codecov/codecov-action@v2
        with:
          token: ${{ secrets.CODECOV_TOKEN }}
          files: coverage.xml
          flags: integration-tests
=======
          pytest --cov-report=xml --cov-fail-under=50 --cov=uds tests/software_tests -m "integration"

      - name: Upload integration tests coverage report [CodeCov]
        uses: codecov/codecov-action@v1
        with:
          fail_ci_if_error: true
          token: ${{ secrets.CODECOV_TOKEN }}
>>>>>>> 5a94e6d5


  static_code_analysis:
    runs-on: ubuntu-latest
    strategy:
      matrix:
        python-version: ["3.7", "3.8", "3.9", "3.10"]

    steps:
      - uses: actions/checkout@v2

      - name: Set up Python ${{ matrix.python-version }}
        uses: actions/setup-python@v1
        with:
          python-version: ${{ matrix.python-version }}

      - name: Install project dependencies
        run: |
          python -m pip install --upgrade pip
          python -m pip install --upgrade setuptools
          pip install -r requirements.txt

      - name: Install external packages used for static tests
        run: |
          pip install -r tests/requirements_for_static_code_analysis.txt

      - name: Execute static code analysis [prospector]
        run: |
          prospector --profile tests/prospector_profile.yaml uds

      - name: Execute static code analysis [pyroma]
        run: |
          pyroma -a .


  dependency_checks:
    runs-on: ubuntu-latest
    strategy:
      matrix:
        python-version: ["3.7", "3.8", "3.9", "3.10"]

    steps:
      - uses: actions/checkout@v2

      - name: Set up Python ${{ matrix.python-version }}
        uses: actions/setup-python@v1
        with:
          python-version: ${{ matrix.python-version }}

      - name: Install project dependencies
        run: |
          python -m pip install --upgrade pip
          python -m pip install --upgrade setuptools
          pip install -r requirements.txt

      - name: Install external packages used for dependency scanning
        run: |
          pip install -r tests/requirements_for_dependency_scanning.txt

      - name: Execute dependency scanning [safety]
        run: |
          safety check --full-report<|MERGE_RESOLUTION|>--- conflicted
+++ resolved
@@ -36,7 +36,6 @@
 
       - name: Execute integration tests with coverage report [pytest]
         run: |
-<<<<<<< HEAD
           pytest --cov-report=xml --cov=uds tests/software_tests -m "integration"
 
 
@@ -87,15 +86,6 @@
           token: ${{ secrets.CODECOV_TOKEN }}
           files: coverage.xml
           flags: integration-tests
-=======
-          pytest --cov-report=xml --cov-fail-under=50 --cov=uds tests/software_tests -m "integration"
-
-      - name: Upload integration tests coverage report [CodeCov]
-        uses: codecov/codecov-action@v1
-        with:
-          fail_ci_if_error: true
-          token: ${{ secrets.CODECOV_TOKEN }}
->>>>>>> 5a94e6d5
 
 
   static_code_analysis:
