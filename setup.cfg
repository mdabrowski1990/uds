[metadata]
version = attr: uds.__version__
<<<<<<< HEAD
=======
url = https://github.com/mdabrowski1990/uds
description = "UDS (Unified Diagnostic Services) protocol handler."
download_url = https://github.com/mdabrowski1990/uds/archive/refs/heads/main.zip
project_urls =
    User Documentation = "https://uds.readthedocs.io/en/latest/"
    Repository = "https://github.com/mdabrowski1990/uds"
    Issues Tracking System = "https://github.com/mdabrowski1990/uds/issues"
    Releases and Changelogs = "https://github.com/mdabrowski1990/uds/releases"
    Security Policy = "https://github.com/mdabrowski1990/uds/security/policy"
    Wiki = "https://github.com/mdabrowski1990/uds/wiki"
classifiers =
    Programming Language :: Python
    Programming Language :: Python :: 3
    Programming Language :: Python :: 3 :: Only
    Programming Language :: Python :: 3.8
    Programming Language :: Python :: 3.9
    Programming Language :: Python :: 3.10
    Programming Language :: Python :: 3.11
    License :: OSI Approved :: MIT License
    Operating System :: OS Independent
    Natural Language :: English
    Development Status :: 4 - Beta
    Intended Audience :: Developers
    Topic :: Scientific/Engineering :: Interface Engine/Protocol Translator
    Topic :: Software Development :: Embedded Systems
    Topic :: System :: Monitoring
    Topic :: System :: Networking
>>>>>>> 703043d6
license_file = LICENSE
long_description = file: README.rst
long_description_content_type = text/x-rst


[options]
zip_safe = False
include_package_data = True
install_requires =
    aenum
    python-can
dependency_links =
    https://github.com/ethanfurman/aenum
    https://github.com/hardbyte/python-can


[options.package_data]
* = *.md, *.rst, *.txt, *.toml
docs = source/*.rst, source/pages/*.rst, source/*.png, source/*.drawio<|MERGE_RESOLUTION|>--- conflicted
+++ resolved
@@ -1,7 +1,5 @@
 [metadata]
 version = attr: uds.__version__
-<<<<<<< HEAD
-=======
 url = https://github.com/mdabrowski1990/uds
 description = "UDS (Unified Diagnostic Services) protocol handler."
 download_url = https://github.com/mdabrowski1990/uds/archive/refs/heads/main.zip
@@ -29,7 +27,6 @@
     Topic :: Software Development :: Embedded Systems
     Topic :: System :: Monitoring
     Topic :: System :: Networking
->>>>>>> 703043d6
 license_file = LICENSE
 long_description = file: README.rst
 long_description_content_type = text/x-rst
